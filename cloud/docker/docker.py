#!/usr/bin/python

# (c) 2013, Cove Schneider
# (c) 2014, Joshua Conner <joshua.conner@gmail.com>
# (c) 2014, Pavel Antonov <antonov@adwz.ru>
#
# This file is part of Ansible,
#
# Ansible is free software: you can redistribute it and/or modify
# it under the terms of the GNU General Public License as published by
# the Free Software Foundation, either version 3 of the License, or
# (at your option) any later version.
#
# Ansible is distributed in the hope that it will be useful,
# but WITHOUT ANY WARRANTY; without even the implied warranty of
# MERCHANTABILITY or FITNESS FOR A PARTICULAR PURPOSE.  See the
# GNU General Public License for more details.
#
# You should have received a copy of the GNU General Public License
# along with Ansible.  If not, see <http://www.gnu.org/licenses/>.

######################################################################

DOCUMENTATION = '''
---
module: docker
version_added: "1.4"
short_description: manage docker containers
description:
  - Manage the life cycle of docker containers.
options:
  count:
    description:
      - Number of matching containers that should be in the desired state.
    default: 1
  image:
    description:
      - Container image used to match and launch containers.
    required: true
  pull:
    description:
      - Control when container images are updated from the C(docker_url) registry.
        If "missing," images will be pulled only when missing from the host;
        if '"always," the registry will be checked for a newer version of the
        image' each time the task executes.
    default: missing
    choices: [ "missing", "always" ]
    version_added: "1.9"
  command:
    description:
      - Command used to match and launch containers.
    default: null
  name:
    description:
      - Name used to match and uniquely name launched containers. Explicit names
        are used to uniquely identify a single container or to link among
        containers. Mutually exclusive with a "count" other than "1".
    default: null
    version_added: "1.5"
  ports:
    description:
      - "List containing private to public port mapping specification.
        Use docker 'CLI-style syntax: C(8000), C(9000:8000), or C(0.0.0.0:9000:8000)'
        where 8000 is a container port, 9000 is a host port, and 0.0.0.0 is - a host interface.
        The container ports need to be exposed either in the Dockerfile or via the C(expose) option."
    default: null
    version_added: "1.5"
  expose:
    description:
      - List of additional container ports to expose for port mappings or links.
        If the port is already exposed using EXPOSE in a Dockerfile, you don't
        need to expose it again.
    default: null
    version_added: "1.5"
  publish_all_ports:
    description:
      - Publish all exposed ports to the host interfaces.
    default: false
    version_added: "1.5"
  volumes:
    description:
      - List of volumes to mount within the container using docker CLI-style
      - 'syntax: C(/host:/container[:mode]) where "mode" may be "rw" or "ro".'
    default: null
  volumes_from:
    description:
      - List of names of containers to mount volumes from.
    default: null
  links:
    description:
      - List of other containers to link within this container with an optional
      - 'alias. Use docker CLI-style syntax: C(redis:myredis).'
    default: null
    version_added: "1.5"
  log_driver:
    description:
      - You can specify a different logging driver for the container than for the daemon.
        "json-file" Default logging driver for Docker. Writes JSON messages to file.
        docker logs command is available only for this logging driver.
        "none" disables any logging for the container. docker logs won't be available with this driver.
        "syslog" Syslog logging driver for Docker. Writes log messages to syslog.
        docker logs command is not available for this logging driver.
        If not defined explicitly, the Docker daemon's default ("json-file") will apply.
        Requires docker >= 1.6.0.
    required: false
    default: json-file
    choices:
      - json-file
      - none
      - syslog
    version_added: "2.0"
  memory_limit:
    description:
      - RAM allocated to the container as a number of bytes or as a human-readable
        string like "512MB". Leave as "0" to specify no limit.
    default: 0
  docker_url:
    description:
      - URL of the host running the docker daemon. This will default to the env
        var DOCKER_HOST if unspecified.
    default: ${DOCKER_HOST} or unix://var/run/docker.sock
  use_tls:
    description:
      - Whether to use tls to connect to the docker server.  "no" means not to
        use tls (and ignore any other tls related parameters). "encrypt" means
        to use tls to encrypt the connection to the server.  "verify" means to
        also verify that the server's certificate is valid for the server
        (this both verifies the certificate against the CA and that the
        certificate was issued for that host. If this is unspecified, tls will
        only be used if one of the other tls options require it.
    choices: [ "no", "encrypt", "verify" ]
    version_added: "1.9"
  tls_client_cert:
    description:
      - Path to the PEM-encoded certificate used to authenticate docker client.
        If specified tls_client_key must be valid
    default: ${DOCKER_CERT_PATH}/cert.pem
    version_added: "1.9"
  tls_client_key:
    description:
      - Path to the PEM-encoded key used to authenticate docker client. If
        specified tls_client_cert must be valid
    default: ${DOCKER_CERT_PATH}/key.pem
    version_added: "1.9"
  tls_ca_cert:
    description:
      - Path to a PEM-encoded certificate authority to secure the Docker connection.
        This has no effect if use_tls is encrypt.
    default: ${DOCKER_CERT_PATH}/ca.pem
    version_added: "1.9"
  tls_hostname:
    description:
      - A hostname to check matches what's supplied in the docker server's
        certificate.  If unspecified, the hostname is taken from the docker_url.
    default: Taken from docker_url
    version_added: "1.9"
  docker_api_version:
    description:
      - Remote API version to use. This defaults to the current default as
        specified by docker-py.
    default: docker-py default remote API version
    version_added: "1.8"
  docker_user:
    description:
      - Username or UID to use within the container
    required: false
    default: null
    version_added: "2.0"
  username:
    description:
      - Remote API username.
    default: null
  password:
    description:
      - Remote API password.
    default: null
  email:
    description:
      - Remote API email.
    default: null
  hostname:
    description:
      - Container hostname.
    default: null
  domainname:
    description:
      - Container domain name.
    default: null
  env:
    description:
      - Pass a dict of environment variables to the container.
    default: null
  dns:
    description:
      - List of custom DNS servers for the container.
    required: false
    default: null
  detach:
    description:
      - Enable detached mode to leave the container running in background. If
        disabled, fail unless the process exits cleanly.
    default: true
  signal:
    version_added: "2.0"
    description:
      - With the state "killed", you can alter the signal sent to the
        container.
    required: false
    default: KILL
  state:
    description:
      - Assert the container's desired state. "present" only asserts that the
        matching containers exist. "started" asserts that the matching
        containers both exist and are running, but takes no action if any
        configuration has changed. "reloaded" (added in Ansible 1.9) asserts that all matching
        containers are running and restarts any that have any images or
        configuration out of date. "restarted" unconditionally restarts (or
        starts) the matching containers. "stopped" and '"killed" stop and kill
        all matching containers. "absent" stops and then' removes any matching
        containers.
    required: false
    default: started
    choices:
      - present
      - started
      - reloaded
      - restarted
      - stopped
      - killed
      - absent
  privileged:
    description:
      - Whether the container should run in privileged mode or not.
    default: false
  lxc_conf:
    description:
      - LXC configuration parameters, such as C(lxc.aa_profile:unconfined).
    default: null
  stdin_open:
    description:
      - Keep stdin open after a container is launched.
    default: false
    version_added: "1.6"
  tty:
    description:
      - Allocate a pseudo-tty within the container.
    default: false
    version_added: "1.6"
  net:
    description:
      - 'Network mode for the launched container: bridge, none, container:<name|id>'
      - or host. Requires docker >= 0.11.
    default: false
    version_added: "1.8"
  pid:
    description:
      - Set the PID namespace mode for the container (currently only supports 'host'). Requires docker-py >= 1.0.0 and docker >= 1.5.0
    required: false
    default: None
    aliases: []
    version_added: "1.9"
  registry:
    description:
      - Remote registry URL to pull images from.
    default: DockerHub
    aliases: []
    version_added: "1.8"
  read_only:
    description:
      - Mount the container's root filesystem as read only
    default: false
    aliases: []
    version_added: "1.9"
  restart_policy:
    description:
      - Container restart policy.
    choices: ["no", "on-failure", "always"]
    default: null
    version_added: "1.9"
  restart_policy_retry:
    description:
      - Maximum number of times to restart a container. Leave as "0" for unlimited
        retries.
    default: 0
    version_added: "1.9"
  extra_hosts:
    description:
    - Dict of custom host-to-IP mappings to be defined in the container
  insecure_registry:
    description:
      - Use insecure private registry by HTTP instead of HTTPS. Needed for
        docker-py >= 0.5.0.
    default: false
    version_added: "1.9"
  cpu_set:
    description:
      - CPUs in which to allow execution. Requires docker-py >= 0.6.0.
    required: false
    default: null
    version_added: "2.0"
  cap_add:
    description:
      - Add capabilities for the container. Requires docker-py >= 0.5.0.
    required: false
    default: false
    version_added: "2.0"
  cap_drop:
    description:
      - Drop capabilities for the container. Requires docker-py >= 0.5.0.
    required: false
    default: false
    aliases: []
    version_added: "2.0"
author:
    - "Cove Schneider (@cove)"
    - "Joshua Conner (@joshuaconner)"
    - "Pavel Antonov (@softzilla)"
    - "Ash Wilson (@smashwilson)"
requirements:
    - "python >= 2.6"
    - "docker-py >= 0.3.0"
    - "The docker server >= 0.10.0"
'''

EXAMPLES = '''
# Containers are matched either by name (if provided) or by an exact match of
# the image they were launched with and the command they're running. The module
# can accept either a name to target a container uniquely, or a count to operate
# on multiple containers at once when it makes sense to do so.

# Ensure that a data container with the name "mydata" exists. If no container
# by this name exists, it will be created, but not started.

- name: data container
  docker:
    name: mydata
    image: busybox
    state: present
    volumes:
    - /data

# Ensure that a Redis server is running, using the volume from the data
# container. Expose the default Redis port.

- name: redis container
  docker:
    name: myredis
    image: redis
    command: redis-server --appendonly yes
    state: started
    expose:
    - 6379
    volumes_from:
    - mydata

# Ensure that a container of your application server is running. This will:
# - pull the latest version of your application image from DockerHub.
# - ensure that a container is running with the specified name and exact image.
#   If any configuration options have changed, the existing container will be
#   stopped and removed, and a new one will be launched in its place.
# - link this container to the existing redis container launched above with
#   an alias.
# - bind TCP port 9000 within the container to port 8080 on all interfaces
#   on the host.
# - bind UDP port 9001 within the container to port 8081 on the host, only
#   listening on localhost.
# - set the environment variable SECRET_KEY to "ssssh".

- name: application container
  docker:
    name: myapplication
    image: someuser/appimage
    state: reloaded
    pull: always
    links:
    - "myredis:aliasedredis"
    ports:
    - "8080:9000"
    - "127.0.0.1:8081:9001/udp"
    env:
        SECRET_KEY: ssssh

# Ensure that exactly five containers of another server are running with this
# exact image and command. If fewer than five are running, more will be launched;
# if more are running, the excess will be stopped.

- name: load-balanced containers
  docker:
    state: reloaded
    count: 5
    image: someuser/anotherappimage
    command: sleep 1d

# Unconditionally restart a service container. This may be useful within a
# handler, for example.

- name: application service
  docker:
    name: myservice
    image: someuser/serviceimage
    state: restarted

# Stop all containers running the specified image.

- name: obsolete container
  docker:
    image: someuser/oldandbusted
    state: stopped

# Stop and remove a container with the specified name.

- name: obsolete container
  docker:
    name: ohno
    image: someuser/oldandbusted
    state: absent
'''

HAS_DOCKER_PY = True

import sys
import json
import os
import shlex
from urlparse import urlparse
try:
    import docker.client
    import docker.utils
    import docker.errors
    from requests.exceptions import RequestException
except ImportError:
    HAS_DOCKER_PY = False

if HAS_DOCKER_PY:
    try:
        from docker.errors import APIError as DockerAPIError
    except ImportError:
        from docker.client import APIError as DockerAPIError
    try:
        # docker-py 1.2+
        import docker.constants
        DEFAULT_DOCKER_API_VERSION = docker.constants.DEFAULT_DOCKER_API_VERSION
    except (ImportError, AttributeError):
        # docker-py less than 1.2
        DEFAULT_DOCKER_API_VERSION = docker.client.DEFAULT_DOCKER_API_VERSION


def _human_to_bytes(number):
    suffixes = ['B', 'KB', 'MB', 'GB', 'TB', 'PB']

    if isinstance(number, int):
        return number
    if number[-1] == suffixes[0] and number[-2].isdigit():
        return number[:-1]

    i = 1
    for each in suffixes[1:]:
        if number[-len(each):] == suffixes[i]:
            return int(number[:-len(each)]) * (1024 ** i)
        i = i + 1

    raise ValueError('Could not convert %s to integer' % (number,))


def _ansible_facts(container_list):
    return {"docker_containers": container_list}


def _docker_id_quirk(inspect):
    # XXX: some quirk in docker
    if 'ID' in inspect:
        inspect['Id'] = inspect['ID']
        del inspect['ID']
    return inspect


def get_split_image_tag(image):
    # If image contains a host or org name, omit that from our check
    if '/' in image:
        registry, resource = image.rsplit('/', 1)
    else:
        registry, resource = None, image

    # now we can determine if image has a tag
    if ':' in resource:
        resource, tag = resource.split(':', 1)
        if registry:
            resource = '/'.join((registry, resource))
    else:
        tag = "latest"
        resource = image

    return resource, tag

def normalize_image(image):
    """
    Normalize a Docker image name to include the implied :latest tag.
    """

    return ":".join(get_split_image_tag(image))


def is_running(container):
    '''Return True if an inspected container is in a state we consider "running."'''

    return container['State']['Running'] == True and not container['State'].get('Ghost', False)


def get_docker_py_versioninfo():
    if hasattr(docker, '__version__'):
        # a '__version__' attribute was added to the module but not until
        # after 0.3.0 was pushed to pypi. If it's there, use it.
        version = []
        for part in docker.__version__.split('.'):
            try:
                version.append(int(part))
            except ValueError:
                for idx, char in enumerate(part):
                    if not char.isdigit():
                        nondigit = part[idx:]
                        digit = part[:idx]
                if digit:
                    version.append(int(digit))
                if nondigit:
                    version.append(nondigit)
    elif hasattr(docker.Client, '_get_raw_response_socket'):
        # HACK: if '__version__' isn't there, we check for the existence of
        # `_get_raw_response_socket` in the docker.Client class, which was
        # added in 0.3.0
        version = (0, 3, 0)
    else:
        # This is untrue but this module does not function with a version less
        # than 0.3.0 so it's okay to lie here.
        version = (0,)

    return tuple(version)


def check_dependencies(module):
    """
    Ensure `docker-py` >= 0.3.0 is installed, and call module.fail_json with a
    helpful error message if it isn't.
    """
    if not HAS_DOCKER_PY:
        module.fail_json(msg="`docker-py` doesn't seem to be installed, but is required for the Ansible Docker module.")
    else:
        versioninfo = get_docker_py_versioninfo()
        if versioninfo < (0, 3, 0):
            module.fail_json(msg="The Ansible Docker module requires `docker-py` >= 0.3.0.")


class DockerManager(object):

    counters = dict(
        created=0, started=0, stopped=0, killed=0, removed=0, restarted=0, pulled=0
    )
    reload_reasons = []
    _capabilities = set()

    # Map optional parameters to minimum (docker-py version, server APIVersion)
    # docker-py version is a tuple of ints because we have to compare them
    # server APIVersion is passed to a docker-py function that takes strings
    _cap_ver_req = {
            'dns': ((0, 3, 0), '1.10'),
            'volumes_from': ((0, 3, 0), '1.10'),
            'restart_policy': ((0, 5, 0), '1.14'),
            'extra_hosts': ((0, 7, 0), '1.3.1'),
            'pid': ((1, 0, 0), '1.17'),
            'log_driver': ((1, 2, 0), '1.18'),
            'host_config': ((0, 7, 0), '1.15'),
            'cpu_set': ((0, 6, 0), '1.14'),
            'cap_add': ((0, 5, 0), '1.14'),
            'cap_drop': ((0, 5, 0), '1.14'),
            # Clientside only
            'insecure_registry': ((0, 5, 0), '0.0')
            }

    def __init__(self, module):
        self.module = module

        self.binds = None
        self.volumes = None
        if self.module.params.get('volumes'):
            self.binds = {}
            self.volumes = []
            vols = self.module.params.get('volumes')
            for vol in vols:
                parts = vol.split(":")
                # regular volume
                if len(parts) == 1:
                    self.volumes.append(parts[0])
                # host mount (e.g. /mnt:/tmp, bind mounts host's /tmp to /mnt in the container)
                elif 2 <= len(parts) <= 3:
                    # default to read-write
                    ro = False
                    # with supplied bind mode
                    if len(parts) == 3:
                        if parts[2] not in ['ro', 'rw']:
                            self.module.fail_json(msg='bind mode needs to either be "ro" or "rw"')
                        else:
                            ro = parts[2] == 'ro'
                    self.binds[parts[0]] = {'bind': parts[1], 'ro': ro }
                else:
                    self.module.fail_json(msg='volumes support 1 to 3 arguments')

        self.lxc_conf = None
        if self.module.params.get('lxc_conf'):
            self.lxc_conf = []
            options = self.module.params.get('lxc_conf')
            for option in options:
                parts = option.split(':', 1)
                self.lxc_conf.append({"Key": parts[0], "Value": parts[1]})

        self.exposed_ports = None
        if self.module.params.get('expose'):
            self.exposed_ports = self.get_exposed_ports(self.module.params.get('expose'))

        self.port_bindings = None
        if self.module.params.get('ports'):
            self.port_bindings = self.get_port_bindings(self.module.params.get('ports'))

        self.links = None
        if self.module.params.get('links'):
            self.links = self.get_links(self.module.params.get('links'))

        self.env = self.module.params.get('env', None)

        # Connect to the docker server using any configured host and TLS settings.

        env_host = os.getenv('DOCKER_HOST')
        env_docker_verify = os.getenv('DOCKER_TLS_VERIFY')
        env_cert_path = os.getenv('DOCKER_CERT_PATH')
        env_docker_hostname = os.getenv('DOCKER_TLS_HOSTNAME')

        docker_url = module.params.get('docker_url')
        if not docker_url:
            if env_host:
                docker_url = env_host
            else:
                docker_url = 'unix://var/run/docker.sock'

        docker_api_version = module.params.get('docker_api_version')

        tls_client_cert = module.params.get('tls_client_cert', None)
        if not tls_client_cert and env_cert_path:
            tls_client_cert = os.path.join(env_cert_path, 'cert.pem')

        tls_client_key = module.params.get('tls_client_key', None)
        if not tls_client_key and env_cert_path:
            tls_client_key = os.path.join(env_cert_path, 'key.pem')

        tls_ca_cert = module.params.get('tls_ca_cert')
        if not tls_ca_cert and env_cert_path:
            tls_ca_cert = os.path.join(env_cert_path, 'ca.pem')

        tls_hostname = module.params.get('tls_hostname')
        if tls_hostname is None:
            if env_docker_hostname:
                tls_hostname = env_docker_hostname
            else:
                parsed_url = urlparse(docker_url)
                if ':' in parsed_url.netloc:
                    tls_hostname = parsed_url.netloc[:parsed_url.netloc.rindex(':')]
                else:
                    tls_hostname = parsed_url
        if not tls_hostname:
            tls_hostname = True

        # use_tls can be one of four values:
        # no: Do not use tls
        # encrypt: Use tls.  We may do client auth.  We will not verify the server
        # verify: Use tls.  We may do client auth.  We will verify the server
        # None: Only use tls if the parameters for client auth were specified
        #   or tls_ca_cert (which requests verifying the server with
        #   a specific ca certificate)
        use_tls = module.params.get('use_tls')
        if use_tls is None and env_docker_verify is not None:
            use_tls = 'verify'

        tls_config = None
        if use_tls != 'no':
            params = {}

            # Setup client auth
            if tls_client_cert and tls_client_key:
                params['client_cert'] = (tls_client_cert, tls_client_key)

            # We're allowed to verify the connection to the server
            if use_tls == 'verify' or (use_tls is None and tls_ca_cert):
                if tls_ca_cert:
                    params['ca_cert'] = tls_ca_cert
                    params['verify'] = True
                    params['assert_hostname'] = tls_hostname
                else:
                    params['verify'] = True
                    params['assert_hostname'] = tls_hostname
            elif use_tls == 'encrypt':
                params['verify'] = False

            if params:
                # See https://github.com/docker/docker-py/blob/d39da11/docker/utils/utils.py#L279-L296
                docker_url = docker_url.replace('tcp://', 'https://')
                tls_config = docker.tls.TLSConfig(**params)

        self.client = docker.Client(base_url=docker_url,
                                    version=docker_api_version,
                                    tls=tls_config)

        self.docker_py_versioninfo = get_docker_py_versioninfo()

    def _check_capabilities(self):
        """
        Create a list of available capabilities
        """
        api_version = self.client.version()['ApiVersion']
        for cap, req_vers in self._cap_ver_req.items():
            if (self.docker_py_versioninfo >= req_vers[0] and
                    docker.utils.compare_version(req_vers[1], api_version) >= 0):
                self._capabilities.add(cap)

    def ensure_capability(self, capability, fail=True):
        """
        Some of the functionality this ansible module implements are only
        available in newer versions of docker.  Ensure that the capability
        is available here.

        If fail is set to False then return True or False depending on whether
        we have the capability.  Otherwise, simply fail and exit the module if
        we lack the capability.
        """
        if not self._capabilities:
            self._check_capabilities()

        if capability in self._capabilities:
            return True

        if not fail:
            return False

        api_version = self.client.version()['ApiVersion']
        self.module.fail_json(msg='Specifying the `%s` parameter requires'
                ' docker-py: %s, docker server apiversion %s; found'
                ' docker-py: %s, server: %s' % (
                    capability,
                    '.'.join(map(str, self._cap_ver_req[capability][0])),
                    self._cap_ver_req[capability][1],
                    '.'.join(map(str, self.docker_py_versioninfo)),
                    api_version))

    def get_links(self, links):
        """
        Parse the links passed, if a link is specified without an alias then just create the alias of the same name as the link
        """
        processed_links = {}

        for link in links:
            parsed_link = link.split(':', 1)
            if(len(parsed_link) == 2):
                processed_links[parsed_link[0]] = parsed_link[1]
            else:
                processed_links[parsed_link[0]] = parsed_link[0]

        return processed_links

    def get_exposed_ports(self, expose_list):
        """
        Parse the ports and protocols (TCP/UDP) to expose in the docker-py `create_container` call from the docker CLI-style syntax.
        """
        if expose_list:
            exposed = []
            for port in expose_list:
                port = str(port).strip()
                if port.endswith('/tcp') or port.endswith('/udp'):
                    port_with_proto = tuple(port.split('/'))
                else:
                    # assume tcp protocol if not specified
                    port_with_proto = (port, 'tcp')
                exposed.append(port_with_proto)
            return exposed
        else:
            return None

    def get_start_params(self):
        """
        Create start params
        """
        params = {
            'lxc_conf': self.lxc_conf,
            'binds': self.binds,
            'port_bindings': self.port_bindings,
            'publish_all_ports': self.module.params.get('publish_all_ports'),
            'privileged': self.module.params.get('privileged'),
            'links': self.links,
            'network_mode': self.module.params.get('net'),
            'read_only': self.module.params.get('read_only'),
        }

        optionals = {}
        for optional_param in ('dns', 'volumes_from', 'restart_policy',
                'restart_policy_retry', 'pid'):
            optionals[optional_param] = self.module.params.get(optional_param)

        if optionals['dns'] is not None:
            self.ensure_capability('dns')
            params['dns'] = optionals['dns']

        if optionals['volumes_from'] is not None:
            self.ensure_capability('volumes_from')
            params['volumes_from'] = optionals['volumes_from']

        if optionals['restart_policy'] is not None:
            self.ensure_capability('restart_policy')
            params['restart_policy'] = { 'Name': optionals['restart_policy'] }
            if params['restart_policy']['Name'] == 'on-failure':
                params['restart_policy']['MaximumRetryCount'] = optionals['restart_policy_retry']

        if optionals['pid'] is not None:
            self.ensure_capability('pid')
            params['pid_mode'] = optionals['pid']

        return params

    def get_host_config(self):
        """
        Create HostConfig object
        """
        params = self.get_start_params()
        return docker.utils.create_host_config(**params)

    def get_port_bindings(self, ports):
        """
        Parse the `ports` string into a port bindings dict for the `start_container` call.
        """
        binds = {}
        for port in ports:
            # ports could potentially be an array like [80, 443], so we make sure they're strings
            # before splitting
            parts = str(port).split(':')
            container_port = parts[-1]
            if '/' not in container_port:
                container_port = int(parts[-1])

            p_len = len(parts)
            if p_len == 1:
                # Bind `container_port` of the container to a dynamically
                # allocated TCP port on all available interfaces of the host
                # machine.
                bind = ('0.0.0.0',)
            elif p_len == 2:
                # Bind `container_port` of the container to port `parts[0]` on
                # all available interfaces of the host machine.
                bind = ('0.0.0.0', int(parts[0]))
            elif p_len == 3:
                # Bind `container_port` of the container to port `parts[1]` on
                # IP `parts[0]` of the host machine. If `parts[1]` empty bind
                # to a dynamically allocated port of IP `parts[0]`.
                bind = (parts[0], int(parts[1])) if parts[1] else (parts[0],)

            if container_port in binds:
                old_bind = binds[container_port]
                if isinstance(old_bind, list):
                    # append to list if it already exists
                    old_bind.append(bind)
                else:
                    # otherwise create list that contains the old and new binds
                    binds[container_port] = [binds[container_port], bind]
            else:
                binds[container_port] = bind

        return binds

    def get_summary_message(self):
        '''
        Generate a message that briefly describes the actions taken by this
        task, in English.
        '''

        parts = []
        for k, v in self.counters.iteritems():
            if v == 0:
                continue

            if v == 1:
                plural = ""
            else:
                plural = "s"
            parts.append("%s %d container%s" % (k, v, plural))

        if parts:
            return ", ".join(parts) + "."
        else:
            return "No action taken."

    def get_reload_reason_message(self):
        '''
        Generate a message describing why any reloaded containers were reloaded.
        '''

        if self.reload_reasons:
            return ", ".join(self.reload_reasons)
        else:
            return None

    def get_summary_counters_msg(self):
        msg = ""
        for k, v in self.counters.iteritems():
            msg = msg + "%s %d " % (k, v)

        return msg

    def increment_counter(self, name):
        self.counters[name] = self.counters[name] + 1

    def has_changed(self):
        for k, v in self.counters.iteritems():
            if v > 0:
                return True

        return False

    def get_inspect_image(self):
        try:
            return self.client.inspect_image(self.module.params.get('image'))
        except DockerAPIError as e:
            if e.response.status_code == 404:
                return None
            else:
                raise e

    def get_image_repo_tags(self):
        image, tag = get_split_image_tag(self.module.params.get('image'))
        if tag is None:
            tag = 'latest'
        resource = '%s:%s' % (image, tag)

        for image in self.client.images(name=image):
            if resource in image.get('RepoTags', []):
                return image['RepoTags']
        return []

    def get_inspect_containers(self, containers):
        inspect = []
        for i in containers:
            details = self.client.inspect_container(i['Id'])
            details = _docker_id_quirk(details)
            inspect.append(details)

        return inspect

    def get_differing_containers(self):
        """
        Inspect all matching, running containers, and return those that were
        started with parameters that differ from the ones that are provided
        during this module run. A list containing the differing
        containers will be returned, and a short string describing the specific
        difference encountered in each container will be appended to
        reload_reasons.

        This generates the set of containers that need to be stopped and
        started with new parameters with state=reloaded.
        """

        running = self.get_running_containers()
        current = self.get_inspect_containers(running)

        image = self.get_inspect_image()
        if image is None:
            # The image isn't present. Assume that we're about to pull a new
            # tag and *everything* will be restarted.
            #
            # This will give false positives if you untag an image on the host
            # and there's nothing more to pull.
            return current

        differing = []

        for container in current:

            # IMAGE
            # Compare the image by ID rather than name, so that containers
            # will be restarted when new versions of an existing image are
            # pulled.
            if container['Image'] != image['Id']:
                self.reload_reasons.append('image ({0} => {1})'.format(container['Image'], image['Id']))
                differing.append(container)
                continue

            # COMMAND

            expected_command = self.module.params.get('command')
            if expected_command:
                expected_command = shlex.split(expected_command)
                actual_command = container["Config"]["Cmd"]

                if actual_command != expected_command:
                    self.reload_reasons.append('command ({0} => {1})'.format(actual_command, expected_command))
                    differing.append(container)
                    continue

            # EXPOSED PORTS
            expected_exposed_ports = set((image['ContainerConfig']['ExposedPorts'] or {}).keys())
            for p in (self.exposed_ports or []):
                expected_exposed_ports.add("/".join(p))

            actually_exposed_ports = set((container["Config"]["ExposedPorts"] or {}).keys())

            if actually_exposed_ports != expected_exposed_ports:
                self.reload_reasons.append('exposed_ports ({0} => {1})'.format(actually_exposed_ports, expected_exposed_ports))
                differing.append(container)
                continue

            # VOLUMES

            expected_volume_keys = set((image['ContainerConfig']['Volumes'] or {}).keys())
            if self.volumes:
                expected_volume_keys.update(self.volumes.keys())

            actual_volume_keys = set((container['Config']['Volumes'] or {}).keys())

            if actual_volume_keys != expected_volume_keys:
                self.reload_reasons.append('volumes ({0} => {1})'.format(actual_volume_keys, expected_volume_keys))
                differing.append(container)
                continue

            # MEM_LIMIT

            try:
                expected_mem = _human_to_bytes(self.module.params.get('memory_limit'))
            except ValueError as e:
                self.module.fail_json(msg=str(e))

            actual_mem = container['Config']['Memory']

            if expected_mem and actual_mem != expected_mem:
                self.reload_reasons.append('memory ({0} => {1})'.format(actual_mem, expected_mem))
                differing.append(container)
                continue

            # ENVIRONMENT
            # actual_env is likely to include environment variables injected by
            # the Dockerfile.

            expected_env = {}

            for image_env in image['ContainerConfig']['Env'] or []:
                name, value = image_env.split('=', 1)
                expected_env[name] = value

            if self.env:
                for name, value in self.env.iteritems():
                    expected_env[name] = str(value)

            actual_env = {}
            for container_env in container['Config']['Env'] or []:
                name, value = container_env.split('=', 1)
                actual_env[name] = value

            if actual_env != expected_env:
                # Don't include the environment difference in the output.
                self.reload_reasons.append('environment {0} => {1}'.format(actual_env, expected_env))
                differing.append(container)
                continue

            # HOSTNAME

            expected_hostname = self.module.params.get('hostname')
            actual_hostname = container['Config']['Hostname']
            if expected_hostname and actual_hostname != expected_hostname:
                self.reload_reasons.append('hostname ({0} => {1})'.format(actual_hostname, expected_hostname))
                differing.append(container)
                continue

            # DOMAINNAME

            expected_domainname = self.module.params.get('domainname')
            actual_domainname = container['Config']['Domainname']
            if expected_domainname and actual_domainname != expected_domainname:
                self.reload_reasons.append('domainname ({0} => {1})'.format(actual_domainname, expected_domainname))
                differing.append(container)
                continue

            # DETACH

            # We don't have to check for undetached containers. If it wasn't
            # detached, it would have stopped before the playbook continued!

            # NAME

            # We also don't have to check name, because this is one of the
            # criteria that's used to determine which container(s) match in
            # the first place.

            # STDIN_OPEN

            expected_stdin_open = self.module.params.get('stdin_open')
            actual_stdin_open = container['Config']['AttachStdin']
            if actual_stdin_open != expected_stdin_open:
                self.reload_reasons.append('stdin_open ({0} => {1})'.format(actual_stdin_open, expected_stdin_open))
                differing.append(container)
                continue

            # TTY

            expected_tty = self.module.params.get('tty')
            actual_tty = container['Config']['Tty']
            if actual_tty != expected_tty:
                self.reload_reasons.append('tty ({0} => {1})'.format(actual_tty, expected_tty))
                differing.append(container)
                continue

            # -- "start" call differences --

            # LXC_CONF

            if self.lxc_conf:
                expected_lxc = set(self.lxc_conf)
                actual_lxc = set(container['HostConfig']['LxcConf'] or [])
                if actual_lxc != expected_lxc:
                    self.reload_reasons.append('lxc_conf ({0} => {1})'.format(actual_lxc, expected_lxc))
                    differing.append(container)
                    continue

            # BINDS

            expected_binds = set()
            if self.binds:
                for host_path, config in self.binds.iteritems():
                    if isinstance(config, dict):
                        container_path = config['bind']
                        if config['ro']:
                            mode = 'ro'
                        else:
                            mode = 'rw'
                    else:
                        container_path = config
                        mode = 'rw'
                    expected_binds.add("{0}:{1}:{2}".format(host_path, container_path, mode))

            actual_binds = set()
            for bind in (container['HostConfig']['Binds'] or []):
                if len(bind.split(':')) == 2:
                    actual_binds.add(bind + ":rw")
                else:
                    actual_binds.add(bind)

            if actual_binds != expected_binds:
                self.reload_reasons.append('binds ({0} => {1})'.format(actual_binds, expected_binds))
                differing.append(container)
                continue

            # PORT BINDINGS

            expected_bound_ports = {}
            if self.port_bindings:
                for container_port, config in self.port_bindings.iteritems():
                    if isinstance(container_port, int):
                        container_port = "{0}/tcp".format(container_port)
                    if len(config) == 1:
                        expected_bound_ports[container_port] = [{'HostIp': "0.0.0.0", 'HostPort': ""}]
                    elif isinstance(config[0], tuple):
                        expected_bound_ports[container_port] = []
                        for hostip, hostport in config:
                            expected_bound_ports[container_port].append({ 'HostIp': hostip, 'HostPort': str(hostport)})
                    else:
                        expected_bound_ports[container_port] = [{'HostIp': config[0], 'HostPort': str(config[1])}]

            actual_bound_ports = container['HostConfig']['PortBindings'] or {}

            if actual_bound_ports != expected_bound_ports:
                self.reload_reasons.append('port bindings ({0} => {1})'.format(actual_bound_ports, expected_bound_ports))
                differing.append(container)
                continue

            # PUBLISHING ALL PORTS

            # What we really care about is the set of ports that is actually
            # published. That should be caught above.

            # PRIVILEGED

            expected_privileged = self.module.params.get('privileged')
            actual_privileged = container['HostConfig']['Privileged']
            if actual_privileged != expected_privileged:
                self.reload_reasons.append('privileged ({0} => {1})'.format(actual_privileged, expected_privileged))
                differing.append(container)
                continue

            # LINKS

            expected_links = set()
            for link, alias in (self.links or {}).iteritems():
                expected_links.add("/{0}:{1}/{2}".format(link, container["Name"], alias))

            actual_links = set(container['HostConfig']['Links'] or [])
            if actual_links != expected_links:
                self.reload_reasons.append('links ({0} => {1})'.format(actual_links, expected_links))
                differing.append(container)
                continue

            # NETWORK MODE

            expected_netmode = self.module.params.get('net') or 'bridge'
            actual_netmode = container['HostConfig']['NetworkMode'] or 'bridge'
            if actual_netmode != expected_netmode:
                self.reload_reasons.append('net ({0} => {1})'.format(actual_netmode, expected_netmode))
                differing.append(container)
                continue

            # DNS

            expected_dns = set(self.module.params.get('dns') or [])
            actual_dns = set(container['HostConfig']['Dns'] or [])
            if actual_dns != expected_dns:
                self.reload_reasons.append('dns ({0} => {1})'.format(actual_dns, expected_dns))
                differing.append(container)
                continue

            # VOLUMES_FROM

            expected_volumes_from = set(self.module.params.get('volumes_from') or [])
            actual_volumes_from = set(container['HostConfig']['VolumesFrom'] or [])
            if actual_volumes_from != expected_volumes_from:
                self.reload_reasons.append('volumes_from ({0} => {1})'.format(actual_volumes_from, expected_volumes_from))
                differing.append(container)

            # LOG_DRIVER

            if self.ensure_capability('log_driver', False) :
                expected_log_driver = self.module.params.get('log_driver') or 'json-file'
                actual_log_driver = container['HostConfig']['LogConfig']['Type']
                if actual_log_driver != expected_log_driver:
                    self.reload_reasons.append('log_driver ({0} => {1})'.format(actual_log_driver, expected_log_driver))
                    differing.append(container)
                    continue

        return differing

    def get_deployed_containers(self):
        """
        Return any matching containers that are already present.
        """

        command = self.module.params.get('command')
        if command:
            command = command.strip()
        name = self.module.params.get('name')
        if name and not name.startswith('/'):
            name = '/' + name
        deployed = []

        # "images" will be a collection of equivalent "name:tag" image names
        # that map to the same Docker image.
        inspected = self.get_inspect_image()
        if inspected:
            repo_tags = self.get_image_repo_tags()
        else:
            repo_tags = [normalize_image(self.module.params.get('image'))]

        for container in self.client.containers(all=True):
            details = None

            if name:
                name_list = container.get('Names')
                if name_list is None:
                    name_list = []
                matches = name in name_list
            else:
                details = self.client.inspect_container(container['Id'])
                details = _docker_id_quirk(details)

                running_image = normalize_image(details['Config']['Image'])
                running_command = container['Command'].strip()

                image_matches = running_image in repo_tags

                # if a container has an entrypoint, `command` will actually equal
                # '{} {}'.format(entrypoint, command)
                command_matches = (not command or running_command.endswith(command))

                matches = image_matches and command_matches

            if matches:
                if not details:
                    details = self.client.inspect_container(container['Id'])
                    details = _docker_id_quirk(details)

                deployed.append(details)

        return deployed

    def get_running_containers(self):
        return [c for c in self.get_deployed_containers() if is_running(c)]

    def pull_image(self):
        extra_params = {}
        if self.module.params.get('insecure_registry'):
            if self.ensure_capability('insecure_registry', fail=False):
                extra_params['insecure_registry'] = self.module.params.get('insecure_registry')

        resource = self.module.params.get('image')
        image, tag = get_split_image_tag(resource)
        if self.module.params.get('username'):
            try:
                self.client.login(
                    self.module.params.get('username'),
                    password=self.module.params.get('password'),
                    email=self.module.params.get('email'),
                    registry=self.module.params.get('registry')
                )
            except Exception as e:
                self.module.fail_json(msg="failed to login to the remote registry, check your username/password.", error=repr(e))
        try:
            changes = list(self.client.pull(image, tag=tag, stream=True, **extra_params))
            try:
                last = changes[-1]
            except IndexError:
                last = '{}'
            status = json.loads(last).get('status', '')
            if status.startswith('Status: Image is up to date for'):
                # Image is already up to date. Don't increment the counter.
                pass
            elif (status.startswith('Status: Downloaded newer image for') or
                    status.startswith('Download complete')):
                # Image was updated. Increment the pull counter.
                self.increment_counter('pulled')
            else:
                # Unrecognized status string.
                self.module.fail_json(msg="Unrecognized status from pull.", status=status, changes=changes)
        except Exception as e:
            self.module.fail_json(msg="Failed to pull the specified image: %s" % resource, error=repr(e))

    def create_host_config(self):
        params = {
            'lxc_conf': self.lxc_conf,
            'binds': self.binds,
            'port_bindings': self.port_bindings,
            'publish_all_ports': self.module.params.get('publish_all_ports'),
            'privileged': self.module.params.get('privileged'),
            'links': self.links,
            'network_mode': self.module.params.get('net'),
        }

        optionals = {}
        for optional_param in ('dns', 'volumes_from', 'restart_policy',
                'restart_policy_retry', 'pid', 'extra_hosts', 'log_driver',
                'cap_add', 'cap_drop'):
            optionals[optional_param] = self.module.params.get(optional_param)

        if optionals['dns'] is not None:
            self.ensure_capability('dns')
            params['dns'] = optionals['dns']

        if optionals['volumes_from'] is not None:
            self.ensure_capability('volumes_from')
            params['volumes_from'] = optionals['volumes_from']

        if optionals['restart_policy'] is not None:
            self.ensure_capability('restart_policy')
            params['restart_policy'] = { 'Name': optionals['restart_policy'] }
            if params['restart_policy']['Name'] == 'on-failure':
                params['restart_policy']['MaximumRetryCount'] = optionals['restart_policy_retry']

        # docker_py only accepts 'host' or None
        if 'pid' in optionals and not optionals['pid']:
            optionals['pid'] = None

        if optionals['pid'] is not None:
            self.ensure_capability('pid')
            params['pid_mode'] = optionals['pid']

        if optionals['extra_hosts'] is not None:
            self.ensure_capability('extra_hosts')
            params['extra_hosts'] = optionals['extra_hosts']

        if optionals['log_driver'] is not None:
            self.ensure_capability('log_driver')
            log_config = docker.utils.LogConfig(type=docker.utils.LogConfig.types.JSON)
            log_config.type = optionals['log_driver']
            params['log_config'] = log_config

        if optionals['cap_add'] is not None:
            self.ensure_capability('cap_add')
            params['cap_add'] = optionals['cap_add']

        if optionals['cap_drop'] is not None:
            self.ensure_capability('cap_drop')
            params['cap_drop'] = optionals['cap_drop']

        return docker.utils.create_host_config(**params)

    def create_containers(self, count=1):
        params = {'image':        self.module.params.get('image'),
                  'command':      self.module.params.get('command'),
                  'ports':        self.exposed_ports,
                  'volumes':      self.volumes,
                  'environment':  self.env,
                  'hostname':     self.module.params.get('hostname'),
                  'domainname':   self.module.params.get('domainname'),
                  'detach':       self.module.params.get('detach'),
                  'name':         self.module.params.get('name'),
                  'stdin_open':   self.module.params.get('stdin_open'),
                  'tty':          self.module.params.get('tty'),
                  'cpuset':       self.module.params.get('cpu_set'),
                  'host_config':  self.create_host_config(),
                  'user':         self.module.params.get('docker_user'),
                  }

        if self.ensure_capability('host_config', fail=False):
            params['host_config'] = self.get_host_config()

        def do_create(count, params):
            results = []
            for _ in range(count):
                result = self.client.create_container(**params)
                self.increment_counter('created')
                results.append(result)

            return results

        try:
            containers = do_create(count, params)
        except docker.errors.APIError as e:
            if e.response.status_code != 404:
                raise

            self.pull_image()
            containers = do_create(count, params)

        return containers

    def start_containers(self, containers):
        params = {}

        if not self.ensure_capability('host_config', fail=False):
            params = self.get_start_params()

        for i in containers:
            self.client.start(i)
            self.increment_counter('started')

            if not self.module.params.get('detach'):
                status = self.client.wait(i['Id'])
                if status != 0:
                    output = self.client.logs(i['Id'], stdout=True, stderr=True,
                                              stream=False, timestamps=False)
                    self.module.fail_json(status=status, msg=output)

    def stop_containers(self, containers):
        for i in containers:
            self.client.stop(i['Id'])
            self.increment_counter('stopped')

        return [self.client.wait(i['Id']) for i in containers]

    def remove_containers(self, containers):
        for i in containers:
            self.client.remove_container(i['Id'])
            self.increment_counter('removed')

    def kill_containers(self, containers):
        for i in containers:
            self.client.kill(i['Id'], self.module.params.get('signal'))
            self.increment_counter('killed')

    def restart_containers(self, containers):
        for i in containers:
            self.client.restart(i['Id'])
            self.increment_counter('restarted')


class ContainerSet:

    def __init__(self, manager):
        self.manager = manager
        self.running = []
        self.deployed = []
        self.changed = []

    def refresh(self):
        '''
        Update our view of the matching containers from the Docker daemon.
        '''


        self.deployed = self.manager.get_deployed_containers()
        self.running = [c for c in self.deployed if is_running(c)]

    def notice_changed(self, containers):
        '''
        Record a collection of containers as "changed".
        '''

        self.changed.extend(containers)


def present(manager, containers, count, name):
    '''Ensure that exactly `count` matching containers exist in any state.'''

    containers.refresh()
    delta = count - len(containers.deployed)

    if delta > 0:
        containers.notice_changed(manager.create_containers(delta))

    if delta < 0:
        # If both running and stopped containers exist, remove
        # stopped containers first.
        containers.deployed.sort(lambda cx, cy: cmp(is_running(cx), is_running(cy)))

        to_stop = []
        to_remove = []
        for c in containers.deployed[0:-delta]:
            if is_running(c):
                to_stop.append(c)
            to_remove.append(c)

        manager.stop_containers(to_stop)
        manager.remove_containers(to_remove)
        containers.notice_changed(to_remove)

def started(manager, containers, count, name):
    '''Ensure that exactly `count` matching containers exist and are running.'''

    containers.refresh()
    delta = count - len(containers.running)

    if delta > 0:
        if name and containers.deployed:
            # A stopped container exists with the requested name.
            # Clean it up before attempting to start a new one.
            manager.remove_containers(containers.deployed)

        created = manager.create_containers(delta)
        manager.start_containers(created)
        containers.notice_changed(created)

    if delta < 0:
        excess = containers.running[0:-delta]
        manager.stop_containers(excess)
        manager.remove_containers(excess)
        containers.notice_changed(excess)

def reloaded(manager, containers, count, name):
    '''
    Ensure that exactly `count` matching containers exist and are
    running. If any associated settings have been changed (volumes,
    ports or so on), restart those containers.
    '''

    containers.refresh()

    for container in manager.get_differing_containers():
        manager.stop_containers([container])
        manager.remove_containers([container])

    started(manager, containers, count, name)

def restarted(manager, containers, count, name):
    '''
    Ensure that exactly `count` matching containers exist and are
    running. Unconditionally restart any that were already running.
    '''

    containers.refresh()

    manager.restart_containers(containers.running)
    started(manager, containers, count, name)

def stopped(manager, containers, count, name):
    '''Stop any matching containers that are running.'''

    containers.refresh()

    manager.stop_containers(containers.running)
    containers.notice_changed(containers.running)

def killed(manager, containers, count, name):
    '''Kill any matching containers that are running.'''

    containers.refresh()

    manager.kill_containers(containers.running)
    containers.notice_changed(containers.running)

def absent(manager, containers, count, name):
    '''Stop and remove any matching containers.'''

    containers.refresh()

    manager.stop_containers(containers.running)
    manager.remove_containers(containers.deployed)
    containers.notice_changed(containers.deployed)

def main():
    module = AnsibleModule(
        argument_spec = dict(
            count           = dict(default=1),
            image           = dict(required=True),
            pull            = dict(required=False, default='missing', choices=['missing', 'always']),
            command         = dict(required=False, default=None),
            expose          = dict(required=False, default=None, type='list'),
            ports           = dict(required=False, default=None, type='list'),
            publish_all_ports = dict(default=False, type='bool'),
            volumes         = dict(default=None, type='list'),
            volumes_from    = dict(default=None),
            links           = dict(default=None, type='list'),
            memory_limit    = dict(default=0),
            memory_swap     = dict(default=0),
            docker_url      = dict(),
            use_tls         = dict(default=None, choices=['no', 'encrypt', 'verify']),
            tls_client_cert = dict(required=False, default=None, type='str'),
            tls_client_key  = dict(required=False, default=None, type='str'),
            tls_ca_cert     = dict(required=False, default=None, type='str'),
            tls_hostname    = dict(required=False, type='str', default=None),
            docker_api_version = dict(required=False, default=DEFAULT_DOCKER_API_VERSION, type='str'),
            docker_user     = dict(default=None),
            username        = dict(default=None),
            password        = dict(),
            email           = dict(),
            registry        = dict(),
            hostname        = dict(default=None),
            domainname      = dict(default=None),
            env             = dict(type='dict'),
            dns             = dict(),
            detach          = dict(default=True, type='bool'),
            state           = dict(default='started', choices=['present', 'started', 'reloaded', 'restarted', 'stopped', 'killed', 'absent', 'running']),
            signal          = dict(default=None),
            restart_policy  = dict(default=None, choices=['always', 'on-failure', 'no']),
            restart_policy_retry = dict(default=0, type='int'),
            extra_hosts     = dict(type='dict'),
            debug           = dict(default=False, type='bool'),
            privileged      = dict(default=False, type='bool'),
            stdin_open      = dict(default=False, type='bool'),
            tty             = dict(default=False, type='bool'),
            lxc_conf        = dict(default=None, type='list'),
            name            = dict(default=None),
            net             = dict(default=None),
            pid             = dict(default=None),
            insecure_registry = dict(default=False, type='bool'),
            log_driver      = dict(default=None, choices=['json-file', 'none', 'syslog']),
            cpu_set         = dict(default=None),
<<<<<<< HEAD
            read_only       = dict(default=False, type='bool'),
=======
            cap_add         = dict(default=None, type='list'),
            cap_drop        = dict(default=None, type='list'),
>>>>>>> a6866be8
        ),
        required_together = (
            ['tls_client_cert', 'tls_client_key'],
        ),
    )

    check_dependencies(module)

    try:
        manager = DockerManager(module)
        count = int(module.params.get('count'))
        name = module.params.get('name')
        pull = module.params.get('pull')

        state = module.params.get('state')
        if state == 'running':
            # Renamed running to started in 1.9
            state = 'started'

        if count < 0:
            module.fail_json(msg="Count must be greater than zero")

        if count > 1 and name:
            module.fail_json(msg="Count and name must not be used together")

        # Explicitly pull new container images, if requested. Do this before
        # noticing running and deployed containers so that the image names
        # will differ if a newer image has been pulled.
        # Missing images should be pulled first to avoid downtime when old
        # container is stopped, but image for new one is now downloaded yet.
        # It also prevents removal of running container before realizing
        # that requested image cannot be retrieved.
        if pull == "always" or (state == 'reloaded' and manager.get_inspect_image() is None):
            manager.pull_image()

        containers = ContainerSet(manager)

        if state == 'present':
            present(manager, containers, count, name)
        elif state == 'started':
            started(manager, containers, count, name)
        elif state == 'reloaded':
            reloaded(manager, containers, count, name)
        elif state == 'restarted':
            restarted(manager, containers, count, name)
        elif state == 'stopped':
            stopped(manager, containers, count, name)
        elif state == 'killed':
            killed(manager, containers, count, name)
        elif state == 'absent':
            absent(manager, containers, count, name)
        else:
            module.fail_json(msg='Unrecognized state %s. Must be one of: '
                                 'present; started; reloaded; restarted; '
                                 'stopped; killed; absent.' % state)

        module.exit_json(changed=manager.has_changed(),
                         msg=manager.get_summary_message(),
                         summary=manager.counters,
                         containers=containers.changed,
                         reload_reasons=manager.get_reload_reason_message(),
                         ansible_facts=_ansible_facts(manager.get_inspect_containers(containers.changed)))

    except DockerAPIError as e:
        module.fail_json(changed=manager.has_changed(), msg="Docker API Error: %s" % e.explanation)

    except RequestException as e:
        module.fail_json(changed=manager.has_changed(), msg=repr(e))

# import module snippets
from ansible.module_utils.basic import *

if __name__ == '__main__':
    main()<|MERGE_RESOLUTION|>--- conflicted
+++ resolved
@@ -1639,12 +1639,9 @@
             insecure_registry = dict(default=False, type='bool'),
             log_driver      = dict(default=None, choices=['json-file', 'none', 'syslog']),
             cpu_set         = dict(default=None),
-<<<<<<< HEAD
-            read_only       = dict(default=False, type='bool'),
-=======
             cap_add         = dict(default=None, type='list'),
             cap_drop        = dict(default=None, type='list'),
->>>>>>> a6866be8
+            read_only       = dict(default=False, type='bool'),
         ),
         required_together = (
             ['tls_client_cert', 'tls_client_key'],
